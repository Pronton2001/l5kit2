--- conflicted
+++ resolved
@@ -551,7 +551,6 @@
     return f
 # TODO: 
 # [ ] change Python callback -> Js call back for smoothing
-<<<<<<< HEAD
 # [ ] sync 2 demo
 
 def visualize5(scene_index: int, frames: List[FrameVisualization], doc, trajectory) -> LayoutDOM:
@@ -732,7 +731,4 @@
     # show(row(left_button, right_button, cannot_tell_button, same_button, button, f))
 
     return column(f, button)
-    # return f
-=======
-# [ ] sync 2 demo
->>>>>>> 8759decd
+    # return f